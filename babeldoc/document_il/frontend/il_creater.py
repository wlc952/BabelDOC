import base64
import logging
import re
<<<<<<< HEAD
from io import BytesIO
from itertools import islice
=======
from functools import wraps
>>>>>>> 85f2e9ad

import freetype
import pdfminer.pdfinterp
import pymupdf
from pdfminer.layout import LTChar
from pdfminer.layout import LTFigure
from pdfminer.pdffont import PDFCIDFont
from pdfminer.pdffont import PDFFont
from pdfminer.pdfpage import PDFPage as PDFMinerPDFPage
from pdfminer.pdftypes import PDFObjRef as PDFMinerPDFObjRef
from pdfminer.pdftypes import resolve1 as pdftypes_resolve1
from pdfminer.psparser import PSLiteral

from babeldoc.document_il import il_version_1
from babeldoc.translation_config import TranslationConfig


def batched(iterable, n, *, strict=False):
    # batched('ABCDEFG', 3) → ABC DEF G
    if n < 1:
        raise ValueError("n must be at least one")
    iterator = iter(iterable)
    while batch := tuple(islice(iterator, n)):
        if strict and len(batch) != n:
            raise ValueError("batched(): incomplete batch")
        yield batch


logger = logging.getLogger(__name__)


<<<<<<< HEAD
def indirect(obj):
    if isinstance(obj, tuple) and obj[0] == "xref":
        return int(obj[1].split(" ")[0])


def get_glyph_cbox(face, g):
    face.load_glyph(g, freetype.FT_LOAD_NO_SCALE)
    cbox = face.glyph.outline.get_bbox()
    return cbox.xMin, cbox.yMin, cbox.xMax, cbox.yMax


def get_char_cbox(face, idx):
    g = face.get_char_index(idx)
    return get_glyph_cbox(face, g)


def get_name_cbox(face, name):
    g = face.get_name_index(name)
    return get_glyph_cbox(face, g)


def parse_font_file(doc, idx, encoding):
    bbox_list = []
    data = doc.xref_stream(idx)
    face = freetype.Face(BytesIO(data))
    for charmap in face.charmaps:
        if charmap.encoding_name == "FT_ENCODING_ADOBE_CUSTOM":
            face.select_charmap(freetype.FT_ENCODING_ADOBE_CUSTOM)
            break
    bbox_list = [get_char_cbox(face, x) for x in range(0, 256)]
    if encoding:
        for code, name in encoding:
            bbox_list[code] = get_name_cbox(face, name.encode("U8"))
    return bbox_list


def parse_encoding(obj_str):
    delta = []
    current = 0
    for x in re.finditer(
        r"(?P<p>[\[\]])|(?P<c>\d+)|(?P<n>/[a-zA-Z0-9]+)|(?P<s>.)", obj_str
    ):
        key = x.lastgroup
        val = x.group()
        if key == "c":
            current = int(val)
        if key == "n":
            delta.append((current, val[1:]))
            current += 1
    return delta


def parse_mapping(text):
    mapping = []
    for x in re.finditer(r"<(?P<num>[a-fA-F0-9]+)>", text):
        mapping.append(int(x.group("num"), 16))
    return mapping


def update_cmap_pair(cmap, data):
    for start, stop, value in batched(data, 3):
        for code in range(start, stop + 1):
            cmap[code] = value


def update_cmap_code(cmap, data):
    for code, value in batched(data, 2):
        cmap[code] = value


def parse_cmap(cmap_str):
    cmap = {}
    for x in re.finditer(
        r"\s+beginbfrange\s*(?P<r>(<[0-9a-fA-F]+>\s*)+)endbfrange\s+", cmap_str
    ):
        update_cmap_pair(cmap, parse_mapping(x.group("r")))
    for x in re.finditer(
        r"\s+beginbfchar\s*(?P<c>(<[0-9a-fA-F]+>\s*)+)endbfchar", cmap_str
    ):
        update_cmap_code(cmap, parse_mapping(x.group("c")))
    return cmap


def get_code(cmap, c):
    for k, v in cmap.items():
        if v == c:
            return k
    return -1


def get_bbox(bbox, size, c, x, y):
    x_min, y_min, x_max, y_max = bbox[c]
    factor = 1 / 1000 * size
    x_min = x_min * factor
    y_min = -y_min * factor
    x_max = x_max * factor
    y_max = -y_max * factor
    ll = (x + x_min, y + y_min)
    lr = (x + x_max, y + y_min)
    ul = (x + x_min, y + y_max)
    ur = (x + x_max, y + y_max)
    return pymupdf.Quad(ll, lr, ul, ur)
=======
def create_hook(func, hook):
    @wraps(func)
    def wrapper(*args, **kwargs):
        hook(*args, **kwargs)
        return func(*args, **kwargs)

    return wrapper


def hook_pdfminer_pdf_page_init(*args):
    attrs = args[3]
    while isinstance(attrs["MediaBox"], PDFMinerPDFObjRef):
        attrs["MediaBox"] = pdftypes_resolve1(attrs["MediaBox"])


PDFMinerPDFPage.__init__ = create_hook(
    PDFMinerPDFPage.__init__, hook_pdfminer_pdf_page_init
)
>>>>>>> 85f2e9ad


class ILCreater:
    stage_name = "Parse PDF and Create Intermediate Representation"

    def __init__(self, translation_config: TranslationConfig):
        self.progress = None
        self.current_page: il_version_1.Page = None
        self.mupdf: pymupdf.Document = None
        self.model = translation_config.doc_layout_model
        self.docs = il_version_1.Document(page=[])
        self.stroking_color_space_name = None
        self.non_stroking_color_space_name = None
        self.passthrough_per_char_instruction: list[tuple[str, str]] = []
        self.translation_config = translation_config
        self.passthrough_per_char_instruction_stack: list[list[tuple[str, str]]] = []
        self.xobj_id = 0
        self.xobj_inc = 0
        self.xobj_map: dict[int, il_version_1.PdfXobject] = {}
        self.xobj_stack = []
        self.current_page_font_name_id_map = {}
        self.current_page_font_char_bounding_box_map = {}

    def on_finish(self):
        self.progress.__exit__(None, None, None)

    def is_passthrough_per_char_operation(self, operator: str):
        return re.match("^(sc|scn|g|rg|k|cs|gs|ri)$", operator, re.IGNORECASE)

    def on_passthrough_per_char(self, operator: str, args: list[str]):
        if not self.is_passthrough_per_char_operation(operator):
            logger.error("Unknown passthrough_per_char operation: %s", operator)
            return
        # logger.debug("xobj_id: %d, on_passthrough_per_char: %s ( %s )", self.xobj_id, operator, args)
        args = [self.parse_arg(arg) for arg in args]
        for _i, value in enumerate(self.passthrough_per_char_instruction.copy()):
            op, arg = value
            if op == operator:
                self.passthrough_per_char_instruction.remove(value)
                break
        self.passthrough_per_char_instruction.append((operator, " ".join(args)))
        pass

    def remove_latest_passthrough_per_char_instruction(self):
        if self.passthrough_per_char_instruction:
            self.passthrough_per_char_instruction.pop()

    def parse_arg(self, arg: str):
        if isinstance(arg, PSLiteral):
            return f"/{arg.name}"
        if not isinstance(arg, str):
            return str(arg)
        return arg

    def pop_passthrough_per_char_instruction(self):
        if self.passthrough_per_char_instruction_stack:
            self.passthrough_per_char_instruction = (
                self.passthrough_per_char_instruction_stack.pop()
            )
        else:
            self.passthrough_per_char_instruction = []
            logging.error(
                "pop_passthrough_per_char_instruction error on page: %s",
                self.current_page.page_number,
            )

    def push_passthrough_per_char_instruction(self):
        self.passthrough_per_char_instruction_stack.append(
            self.passthrough_per_char_instruction.copy(),
        )

    # pdf32000 page 171
    def on_stroking_color_space(self, color_space_name):
        self.stroking_color_space_name = color_space_name

    def on_non_stroking_color_space(self, color_space_name):
        self.non_stroking_color_space_name = color_space_name

    def on_new_stream(self):
        self.stroking_color_space_name = None
        self.non_stroking_color_space_name = None
        self.passthrough_per_char_instruction = []

    def push_xobj(self):
        self.xobj_stack.append(
            (
                self.current_page_font_name_id_map.copy(),
                self.current_page_font_char_bounding_box_map.copy(),
                self.xobj_id,
            ),
        )
        self.current_page_font_name_id_map = {}
        self.current_page_font_char_bounding_box_map = {}

    def pop_xobj(self):
        (
            self.current_page_font_name_id_map,
            self.current_page_font_char_bounding_box_map,
            self.xobj_id,
        ) = self.xobj_stack.pop()

    def on_xobj_begin(self, bbox, xref_id):
        self.push_passthrough_per_char_instruction()
        self.push_xobj()
        self.xobj_inc += 1
        self.xobj_id = self.xobj_inc
        xobject = il_version_1.PdfXobject(
            box=il_version_1.Box(
                x=float(bbox[0]),
                y=float(bbox[1]),
                x2=float(bbox[2]),
                y2=float(bbox[3]),
            ),
            xobj_id=self.xobj_id,
            xref_id=xref_id,
        )
        self.current_page.pdf_xobject.append(xobject)
        self.xobj_map[self.xobj_id] = xobject
        return self.xobj_id

    def on_xobj_end(self, xobj_id, base_op):
        self.pop_passthrough_per_char_instruction()
        self.pop_xobj()
        xobj = self.xobj_map[xobj_id]
        xobj.base_operations = il_version_1.BaseOperations(value=base_op)
        self.xobj_inc += 1

    def on_page_start(self):
        self.current_page = il_version_1.Page(
            pdf_font=[],
            pdf_character=[],
            page_layout=[],
            # currently don't support UserUnit page parameter
            # pdf32000 page 79
            unit="point",
        )
        self.current_page_font_name_id_map = {}
        self.current_page_font_char_bounding_box_map = {}
        self.passthrough_per_char_instruction_stack = []
        self.xobj_stack = []
        self.non_stroking_color_space_name = None
        self.stroking_color_space_name = None
        self.docs.page.append(self.current_page)

    def on_page_end(self):
        self.progress.advance(1)

    def on_page_crop_box(
        self,
        x0: float | int,
        y0: float | int,
        x1: float | int,
        y1: float | int,
    ):
        box = il_version_1.Box(x=float(x0), y=float(y0), x2=float(x1), y2=float(y1))
        self.current_page.cropbox = il_version_1.Cropbox(box=box)

    def on_page_media_box(
        self,
        x0: float | int,
        y0: float | int,
        x1: float | int,
        y1: float | int,
    ):
        box = il_version_1.Box(x=float(x0), y=float(y0), x2=float(x1), y2=float(y1))
        self.current_page.mediabox = il_version_1.Mediabox(box=box)

    def on_page_number(self, page_number: int):
        assert isinstance(page_number, int)
        assert page_number >= 0
        self.current_page.page_number = page_number

    def on_page_base_operation(self, operation: str):
        self.current_page.base_operations = il_version_1.BaseOperations(value=operation)

    def on_page_resource_font(self, font: PDFFont, xref_id: int, font_id: str):
        font_name = font.fontname
        if isinstance(font_name, bytes):
            try:
                font_name = font_name.decode("utf-8")
            except UnicodeDecodeError:
                font_name = "BASE64:" + base64.b64encode(font_name).decode("utf-8")
        encoding_length = 1
        if isinstance(font, PDFCIDFont):
            try:
                # pdf 32000:2008 page 273
                # Table 118 - Predefined CJK CMap names
                _, encoding = self.mupdf.xref_get_key(xref_id, "Encoding")
                if encoding == "/Identity-H" or encoding == "/Identity-V":
                    encoding_length = 2
                else:
                    _, to_unicode_id = self.mupdf.xref_get_key(xref_id, "ToUnicode")
                    to_unicode_bytes = self.mupdf.xref_stream(
                        int(to_unicode_id.split(" ")[0]),
                    )
                    code_range = re.search(
                        b"begincodespacerange\n?.*<(\\d+?)>.*",
                        to_unicode_bytes,
                    ).group(1)
                    encoding_length = len(code_range) // 2
            except Exception:
                if max(font.unicode_map.cid2unichr.keys()) > 255:
                    encoding_length = 2
                else:
                    encoding_length = 1
        try:
            mupdf_font = pymupdf.Font(fontbuffer=self.mupdf.extract_font(xref_id)[3])
            bold = mupdf_font.is_bold
            italic = mupdf_font.is_italic
            monospaced = mupdf_font.is_monospaced
            serif = mupdf_font.is_serif
        except Exception:
            bold = None
            italic = None
            monospaced = None
            serif = None
        il_font_metadata = il_version_1.PdfFont(
            name=font_name,
            xref_id=xref_id,
            font_id=font_id,
            encoding_length=encoding_length,
            bold=bold,
            italic=italic,
            monospace=monospaced,
            serif=serif,
            ascent=font.ascent,
            descent=font.descent,
            pdf_font_char_bounding_box=[],
        )
        try:
            bbox_list, cmap = self.parse_font_xobj_id(xref_id)
            font_char_bounding_box_map = {}
            for char_id in cmap:
                if char_id < 0 or char_id >= len(bbox_list):
                    continue
                bbox = bbox_list[char_id]
                x, y, x2, y2 = bbox
                if x == 0 and y == 0 and x2 == 500 and y2 == 698:
                    # ignore default bounding box
                    continue
                il_font_metadata.pdf_font_char_bounding_box.append(
                    il_version_1.PdfFontCharBoundingBox(
                        x=x,
                        y=y,
                        x2=x2,
                        y2=y2,
                        char_id=char_id,
                    )
                )
                font_char_bounding_box_map[char_id] = bbox
            self.current_page_font_char_bounding_box_map[font_id] = (
                font_char_bounding_box_map
            )
        except Exception:
            pass
        self.current_page_font_name_id_map[font_name] = font_id
        if self.xobj_id in self.xobj_map:
            self.xobj_map[self.xobj_id].pdf_font.append(il_font_metadata)
        else:
            self.current_page.pdf_font.append(il_font_metadata)

    def parse_font_xobj_id(self, xobj_id: int):
        encoding = []
        font_encoding = self.mupdf.xref_get_key(xobj_id, "Encoding/Differences")
        if font_encoding:
            encoding = parse_encoding(font_encoding[1])
        bbox_list = []
        font_file = self.mupdf.xref_get_key(xobj_id, "FontDescriptor/FontFile")
        if file_idx := indirect(font_file):
            bbox_list = parse_font_file(self.mupdf, file_idx, encoding)
        cmap = {}
        to_unicode = self.mupdf.xref_get_key(xobj_id, "ToUnicode")
        if to_unicode_idx := indirect(to_unicode):
            cmap = parse_cmap(self.mupdf.xref_stream(to_unicode_idx).decode("U8"))
        return bbox_list, cmap

    def create_graphic_state(self, gs: pdfminer.pdfinterp.PDFGraphicState):
        graphic_state = il_version_1.GraphicState()
        for k, v in gs.__dict__.items():
            if v is None:
                continue
            if k in ["scolor", "ncolor"]:
                if isinstance(v, tuple):
                    v = list(v)
                else:
                    v = [v]
                setattr(graphic_state, k, v)
                continue
            if k == "linewidth":
                graphic_state.linewidth = float(v)
                continue
            continue
            raise NotImplementedError

        graphic_state.stroking_color_space_name = self.stroking_color_space_name
        graphic_state.non_stroking_color_space_name = self.non_stroking_color_space_name

        graphic_state.passthrough_per_char_instruction = " ".join(
            f"{arg} {op}" for op, arg in gs.passthrough_instruction
        )

        return graphic_state

    def on_lt_char(self, char: LTChar):
        gs = self.create_graphic_state(char.graphicstate)
        # Get font from current page or xobject
        font = None
        for pdf_font in self.xobj_map.get(self.xobj_id, self.current_page).pdf_font:
            if pdf_font.font_id == char.aw_font_id:
                font = pdf_font
                break

        # Get descent from font
        descent = 0
        if font and hasattr(font, "descent"):
            descent = font.descent * char.size / 1000

        char_id = char.cid
        char_unicode = char.get_text()
        if "(cid:" not in char_unicode and len(char_unicode) > 1:
            return
        advance = char.adv
        if char.matrix[0] == 0 and char.matrix[3] == 0:
            vertical = True
            bbox = il_version_1.Box(
                x=char.bbox[0] - descent,
                y=char.bbox[1],
                x2=char.bbox[2] - descent,
                y2=char.bbox[3],
            )
        else:
            vertical = False
            # Add descent to y coordinates
            bbox = il_version_1.Box(
                x=char.bbox[0],
                y=char.bbox[1] + descent,
                x2=char.bbox[2],
                y2=char.bbox[3] + descent,
            )
        pdf_style = il_version_1.PdfStyle(
            font_id=char.aw_font_id,
            font_size=char.size,
            graphic_state=gs,
        )
        pdf_char = il_version_1.PdfCharacter(
            box=bbox,
            pdf_character_id=char_id,
            advance=advance,
            char_unicode=char_unicode,
            vertical=vertical,
            pdf_style=pdf_style,
            xobj_id=char.xobj_id,
        )
        if pdf_style.font_size == 0.0:
            logger.warning(
                "Font size is 0.0 for character %s. Skip it.",
                char_unicode,
            )
            return
        self.current_page.pdf_character.append(pdf_char)

    def create_il(self):
        pages = [
            page
            for page in self.docs.page
            if self.translation_config.should_translate_page(page.page_number + 1)
        ]
        self.docs.page = pages
        return self.docs

    def on_total_pages(self, total_pages: int):
        assert isinstance(total_pages, int)
        assert total_pages > 0
        self.docs.total_pages = total_pages
        total = 0
        for page in range(total_pages):
            if self.translation_config.should_translate_page(page + 1) is False:
                continue
            total += 1
        self.progress = self.translation_config.progress_monitor.stage_start(
            self.stage_name,
            total,
        )

    def on_pdf_figure(self, figure: LTFigure):
        box = il_version_1.Box(
            figure.bbox[0],
            figure.bbox[1],
            figure.bbox[2],
            figure.bbox[3],
        )
        self.current_page.pdf_figure.append(il_version_1.PdfFigure(box=box))<|MERGE_RESOLUTION|>--- conflicted
+++ resolved
@@ -1,12 +1,9 @@
 import base64
 import logging
 import re
-<<<<<<< HEAD
+from functools import wraps
 from io import BytesIO
 from itertools import islice
-=======
-from functools import wraps
->>>>>>> 85f2e9ad
 
 import freetype
 import pdfminer.pdfinterp
@@ -38,7 +35,26 @@
 logger = logging.getLogger(__name__)
 
 
-<<<<<<< HEAD
+def create_hook(func, hook):
+    @wraps(func)
+    def wrapper(*args, **kwargs):
+        hook(*args, **kwargs)
+        return func(*args, **kwargs)
+
+    return wrapper
+
+
+def hook_pdfminer_pdf_page_init(*args):
+    attrs = args[3]
+    while isinstance(attrs["MediaBox"], PDFMinerPDFObjRef):
+        attrs["MediaBox"] = pdftypes_resolve1(attrs["MediaBox"])
+
+
+PDFMinerPDFPage.__init__ = create_hook(
+    PDFMinerPDFPage.__init__, hook_pdfminer_pdf_page_init
+)
+
+
 def indirect(obj):
     if isinstance(obj, tuple) and obj[0] == "xref":
         return int(obj[1].split(" ")[0])
@@ -141,26 +157,6 @@
     ul = (x + x_min, y + y_max)
     ur = (x + x_max, y + y_max)
     return pymupdf.Quad(ll, lr, ul, ur)
-=======
-def create_hook(func, hook):
-    @wraps(func)
-    def wrapper(*args, **kwargs):
-        hook(*args, **kwargs)
-        return func(*args, **kwargs)
-
-    return wrapper
-
-
-def hook_pdfminer_pdf_page_init(*args):
-    attrs = args[3]
-    while isinstance(attrs["MediaBox"], PDFMinerPDFObjRef):
-        attrs["MediaBox"] = pdftypes_resolve1(attrs["MediaBox"])
-
-
-PDFMinerPDFPage.__init__ = create_hook(
-    PDFMinerPDFPage.__init__, hook_pdfminer_pdf_page_init
-)
->>>>>>> 85f2e9ad
 
 
 class ILCreater:
